--- conflicted
+++ resolved
@@ -18,12 +18,8 @@
 
 ## Description
  
-<<<<<<< HEAD
-This crate is going to be a library to find, filter and show Masoretic Hebrew accents. 
-=======
 This crate will serve as a library for finding, filtering, and displaying Hebrew accents, specifically focusing on the Tiberian accent system as documented by the Masoretes.
 
->>>>>>> 247b3df4
 
 ### Brief overview in the accents in the Tanach
  
@@ -141,13 +137,7 @@
 
  - [The Syntax of Masoretic Accents in the Hebrew Bible](https://jamesdprice.com/images/21_Syntax_of_Accents_rev._ed..pdf) by James D. Price, Ph.D.
 
-<<<<<<< HEAD
  - [Tabula Accentum](https://www.oakleys.org.uk/files/blog_files/2023/05/tabula_accentuum.pdf) of the "Biblia Hebraica Stuttgartensia".
-=======
- - [The Syntax of Masoretic Accents in the Hebrew Bible](https://jamesdprice.com/images/21_Syntax_of_Accents_rev._ed..pdf) written by James D. Price, Ph.D.
- 
- - [Hebrew_Cantillation](https://en.wikipedia.org/wiki/Hebrew_cantillation)  (wikipedia)
->>>>>>> 247b3df4
 
  - [Introduction to Tiberian Hebrew Accents](https://assets.cambridge.org/97811084/79936/excerpt/9781108479936_excerpt.pdf) an excerpt by Sung Jin Park.
  
@@ -160,16 +150,9 @@
   - [The Masoretic Hebrew Accents in Translation and Interpretation](https://hebrew4christians.com/Grammar/Unit_Three/Word_Accents/HebrewAccents_Barrick.pdf) by William D. Barrick
   
 #### Notes
-<<<<<<< HEAD
 
  - Accents are sometimes referred to as *Hebrew Cantilationmarks*, *taʿamei ha-mikra* (טעמי המקרא) or *teʿamim* (טעמים).
 
  - `Disjunctives` are sometimes referred to as *pausal* or *domini*
 
  - `Conjunctives` are sometimes referred to as *non-pausal* or *servi*
-=======
- - Accents are sometimes called *Hebrew Cantilationmarks* or taʿamei ha-mikra (טעמי המקרא) or just teʿamim (טעמים).
-
-# todo
-- secondary accents (mayella, meteg)
->>>>>>> 247b3df4
